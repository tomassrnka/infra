--- conflicted
+++ resolved
@@ -47,11 +47,6 @@
 mock-nbd:
 	sudo go run -gcflags=all="-N -l" cmd/mock-nbd/mock.go
 
-<<<<<<< HEAD
-.PHONY: mock-snapshot
-mock-snapshot:
-	sudo TEMPLATE_BUCKET_NAME=$(TEMPLATE_BUCKET_NAME) CONSUL_TOKEN=$(CONSUL_TOKEN) NODE_ID="test-client" go run cmd/mock-snapshot/mock.go  -template 5wzg6c91u51yaebviysf -build "f0370054-b669-4d7e-b33b-573d5287c6ef" -alive 1 -count 1
-=======
 .PHONY: killall
 killall:
 	gcloud compute instance-groups list-instances $(PREFIX)orch-client-ig \
@@ -61,4 +56,6 @@
           	  --quiet | xargs -I {} -P 5 sh -c "gcloud compute ssh {} --zone=$(GCP_ZONE) --command='sudo killall -9 firecracker'"
 	@#| xargs -I {} -P 5 sh -c "gcloud compute ssh {} --zone=$(GCP_ZONE) --command='sudo killall -9 firecracker'"
 	@#echo "Killing all firecracker processes"
->>>>>>> 196e31c5
+.PHONY: mock-snapshot
+mock-snapshot:
+	sudo TEMPLATE_BUCKET_NAME=$(TEMPLATE_BUCKET_NAME) CONSUL_TOKEN=$(CONSUL_TOKEN) NODE_ID="test-client" go run cmd/mock-snapshot/mock.go  -template 5wzg6c91u51yaebviysf -build "f0370054-b669-4d7e-b33b-573d5287c6ef" -alive 1 -count 1