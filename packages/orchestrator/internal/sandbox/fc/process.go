--- conflicted
+++ resolved
@@ -134,20 +134,10 @@
 	childCtx, childSpan := tracer.Start(ctx, "start-fc")
 	defer childSpan.End()
 
-<<<<<<< HEAD
-	go func() {
-		defer func() {
-			readerErr := p.stdout.Close()
-			if readerErr != nil {
-				sbxLogger.Error("Error closing fc stdout reader", zap.Error(readerErr))
-			}
-		}()
-=======
 	stdoutReader, err := p.cmd.StdoutPipe()
 	if err != nil {
 		return fmt.Errorf("error creating fc stdout pipe: %w", err)
 	}
->>>>>>> f84909f0
 
 	go func() {
 		// The stdout should be closed with the process cmd automatically, as it uses the StdoutPipe()
@@ -166,20 +156,10 @@
 		}
 	}()
 
-<<<<<<< HEAD
-	go func() {
-		defer func() {
-			readerErr := p.stderr.Close()
-			if readerErr != nil {
-				sbxLogger.Error("error closing fc stderr reader", zap.Error(readerErr))
-			}
-		}()
-=======
 	stderrReader, err := p.cmd.StderrPipe()
 	if err != nil {
 		return fmt.Errorf("error creating fc stderr pipe: %w", err)
 	}
->>>>>>> f84909f0
 
 	go func() {
 		// The stderr should be closed with the process cmd automatically, as it uses the StderrPipe()
@@ -188,12 +168,7 @@
 
 		for scanner.Scan() {
 			line := scanner.Text()
-<<<<<<< HEAD
-
-			sbxLogger.Warn("error scanning fc stderr", zap.String("stderr", line))
-=======
 			logger.Warnf("[sandbox %s]: stderr: %s\n", p.metadata.SandboxId, line)
->>>>>>> f84909f0
 		}
 
 		readerErr := scanner.Err()
