--- conflicted
+++ resolved
@@ -21,6 +21,7 @@
 	"github.com/e2b-dev/infra/packages/orchestrator/internal/sandbox/fc"
 	"github.com/e2b-dev/infra/packages/orchestrator/internal/sandbox/network"
 	"github.com/e2b-dev/infra/packages/orchestrator/internal/sandbox/rootfs"
+	"github.com/e2b-dev/infra/packages/orchestrator/internal/sandbox/stats"
 	"github.com/e2b-dev/infra/packages/orchestrator/internal/sandbox/template"
 	"github.com/e2b-dev/infra/packages/orchestrator/internal/sandbox/uffd"
 	"github.com/e2b-dev/infra/packages/shared/pkg/grpc/orchestrator"
@@ -48,12 +49,8 @@
 	EndAt     time.Time
 
 	Slot   network.Slot
-<<<<<<< HEAD
 	Logger *sbxlogger.SandboxLogger
 	stats  *stats.Handle
-=======
-	Logger *logs.SandboxLogger
->>>>>>> f84909f0
 
 	uffdExit chan error
 
@@ -237,12 +234,7 @@
 		StartedAt:      startedAt,
 		EndAt:          endAt,
 		rootfs:         rootfsOverlay,
-<<<<<<< HEAD
-		stats:          sandboxStats,
 		Logger:         sbxLogger,
-=======
-		Logger:         logger,
->>>>>>> f84909f0
 		cleanup:        cleanup,
 		healthcheckCtx: healthcheckCtx,
 	}
