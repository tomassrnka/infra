package sandbox

import (
	"context"
	"fmt"
	"io"
	"net/http"
	"os"
	"path/filepath"
	"time"

	"go.opentelemetry.io/otel/trace"

<<<<<<< HEAD
	"github.com/e2b-dev/infra/packages/orchestrator/internal/dns"
=======
	"github.com/e2b-dev/infra/packages/orchestrator/internal/pool"
>>>>>>> 703da3b2
	"github.com/e2b-dev/infra/packages/shared/pkg/consts"
	"github.com/e2b-dev/infra/packages/shared/pkg/grpc/orchestrator"
	"github.com/e2b-dev/infra/packages/shared/pkg/telemetry"
	consul "github.com/hashicorp/consul/api"
)

const (
	fcVersionsDir  = "/fc-versions"
	kernelsDir     = "/fc-kernels"
	kernelMountDir = "/fc-vm"
	kernelName     = "vmlinux.bin"
	uffdBinaryName = "uffd"
	fcBinaryName   = "firecracker"

	waitForUffd       = 80 * time.Millisecond
	uffdCheckInterval = 10 * time.Millisecond
)

var logsProxyAddress = os.Getenv("LOGS_PROXY_ADDRESS")

var httpClient = http.Client{
	Timeout: 5 * time.Second,
}

type Sandbox struct {
	slot  *IPSlot
	files *SandboxFiles

	fc   *fc
	uffd *uffd

	Sandbox   *orchestrator.SandboxConfig
	StartedAt time.Time
	TraceID   string
}

func uffdBinaryPath(fcVersion string) string {
	return filepath.Join(fcVersionsDir, fcVersion, uffdBinaryName)
}

func fcBinaryPath(fcVersion string) string {
	return filepath.Join(fcVersionsDir, fcVersion, fcBinaryName)
}

func NewSandbox(
	ctx context.Context,
	tracer trace.Tracer,
	consul *consul.Client,
<<<<<<< HEAD
	dns *dns.DNS,
=======
	dns *DNS,
	networkPool *pool.Pool[*IPSlot],
>>>>>>> 703da3b2
	config *orchestrator.SandboxConfig,
	traceID string,
) (*Sandbox, error) {
	childCtx, childSpan := tracer.Start(ctx, "new-sandbox")
	defer childSpan.End()

	_, networkSpan := tracer.Start(ctx, "get-network-slot")
	// Get slot from Consul KV
	ips := networkPool.Get()
	telemetry.ReportEvent(childCtx, "reserved ip slot")
	networkSpan.End()

	_, dnsSpan := tracer.Start(ctx, "setup-dns")
	err := dns.Add(ips, config.SandboxID)
	if err != nil {
		errMsg := fmt.Errorf("failed to add DNS record: %w", err)
		telemetry.ReportCriticalError(childCtx, errMsg)

		return nil, errMsg
	}
	telemetry.ReportEvent(childCtx, "added DNS record")
	dnsSpan.End()

	defer func() {
		if err != nil {
			err := dns.Remove(config.SandboxID)
			if err != nil {
				errMsg := fmt.Errorf("error removing env instance to etc hosts: %w", err)
				telemetry.ReportCriticalError(childCtx, errMsg)
			} else {
				telemetry.ReportEvent(childCtx, "removed env instance to etc hosts")
			}
		}
	}()

	defer func() {
		if err != nil {
			slotErr := ips.Release(childCtx, tracer, consul)
			if slotErr != nil {
				errMsg := fmt.Errorf("error removing network namespace after failed instance start: %w", slotErr)
				telemetry.ReportError(childCtx, errMsg)
			} else {
				telemetry.ReportEvent(childCtx, "released ip slot")
			}
		}
	}()

	defer func() {
		if err != nil {
			ntErr := ips.RemoveNetwork(childCtx, tracer)
			if ntErr != nil {
				errMsg := fmt.Errorf("error removing network namespace after failed instance start: %w", ntErr)
				telemetry.ReportError(childCtx, errMsg)
			} else {
				telemetry.ReportEvent(childCtx, "removed network namespace")
			}
		}
	}()

	fsEnv, err := newSandboxFiles(
		childCtx,
		tracer,
		config.SandboxID,
		config.TemplateID,
		config.KernelVersion,
		kernelsDir,
		kernelMountDir,
		kernelName,
		fcBinaryPath(config.FirecrackerVersion),
		uffdBinaryPath(config.FirecrackerVersion),
		config.HugePages,
	)
	if err != nil {
		errMsg := fmt.Errorf("failed to assemble env files info for FC: %w", err)
		telemetry.ReportCriticalError(childCtx, errMsg)

		return nil, errMsg
	}

	telemetry.ReportEvent(childCtx, "assembled env files info")

	err = fsEnv.Ensure(childCtx)
	if err != nil {
		errMsg := fmt.Errorf("failed to create env for FC: %w", err)
		telemetry.ReportCriticalError(childCtx, errMsg)

		return nil, errMsg
	}

	telemetry.ReportEvent(childCtx, "created env for FC")

	defer func() {
		if err != nil {
			envErr := fsEnv.Cleanup(childCtx, tracer)
			if envErr != nil {
				errMsg := fmt.Errorf("error deleting env after failed fc start: %w", err)
				telemetry.ReportCriticalError(childCtx, errMsg)
			} else {
				telemetry.ReportEvent(childCtx, "deleted env")
			}
		}
	}()

	var uffd *uffd
	if fsEnv.UFFDSocketPath != nil {
		uffd = newUFFD(fsEnv)

		uffdErr := uffd.start()
		if err != nil {
			errMsg := fmt.Errorf("failed to start uffd: %w", uffdErr)
			telemetry.ReportCriticalError(childCtx, errMsg)

			return nil, errMsg
		}

		// Wait for uffd to initialize — it should be possible to handle this better?
	uffdWait:
		for {
			select {
			case <-time.After(waitForUffd):
				fmt.Printf("waiting for uffd to initialize")
				return nil, fmt.Errorf("timeout waiting to uffd to initialize")
			case <-childCtx.Done():
				return nil, childCtx.Err()
			default:
				isRunning, _ := checkIsRunning(uffd.cmd.Process)
				fmt.Printf("uffd is running: %v", isRunning)
				if isRunning {
					break uffdWait
				}

				time.Sleep(uffdCheckInterval)
			}
		}
	}

	fc := newFC(
		childCtx,
		tracer,
		ips,
		fsEnv,
		&MmdsMetadata{
			InstanceID: config.SandboxID,
			EnvID:      config.TemplateID,
			Address:    logsProxyAddress,
			TraceID:    traceID,
			TeamID:     config.TeamID,
		},
	)

	err = fc.start(childCtx, tracer)
	if err != nil {
		if uffd != nil {
			uffd.stop(childCtx, tracer)
		}

		errMsg := fmt.Errorf("failed to start FC: %w", err)
		telemetry.ReportCriticalError(childCtx, errMsg)

		return nil, errMsg
	}

	telemetry.ReportEvent(childCtx, "initialized FC")

	instance := &Sandbox{
		files: fsEnv,
		slot:  ips,
		fc:    fc,
		uffd:  uffd,

		Sandbox: config,
	}

	telemetry.ReportEvent(childCtx, "ensuring clock sync")

	go func() {
		backgroundCtx := context.Background()

		clockErr := instance.EnsureClockSync(backgroundCtx)
		if clockErr != nil {
			telemetry.ReportError(backgroundCtx, fmt.Errorf("failed to sync clock: %w", clockErr))
		} else {
			telemetry.ReportEvent(backgroundCtx, "clock synced")
		}
	}()

	instance.StartedAt = time.Now()

	return instance, nil
}

func (s *Sandbox) syncClock(ctx context.Context) error {
	address := fmt.Sprintf("http://%s:%d/sync", s.slot.HostSnapshotIP(), consts.DefaultEnvdServerPort)

	request, err := http.NewRequestWithContext(ctx, "POST", address, nil)
	if err != nil {
		return err
	}

	response, err := httpClient.Do(request)
	if err != nil {
		return err
	}

	if _, err := io.Copy(io.Discard, response.Body); err != nil {
		return err
	}

	defer response.Body.Close()

	return nil
}

func (s *Sandbox) EnsureClockSync(ctx context.Context) error {
syncLoop:
	for {
		select {
		case <-time.After(10 * time.Second):
		case <-ctx.Done():
			return ctx.Err()
		default:
			err := s.syncClock(ctx)
			if err != nil {
				telemetry.ReportError(ctx, fmt.Errorf("error syncing clock: %w", err))
				continue
			}
			break syncLoop
		}
	}

	return nil
}

func (s *Sandbox) CleanupAfterFCStop(
	ctx context.Context,
	tracer trace.Tracer,
	consul *consul.Client,
<<<<<<< HEAD
	dns *dns.DNS,
=======
	dns *DNS,
	sandboxID string,
>>>>>>> 703da3b2
) {
	childCtx, childSpan := tracer.Start(ctx, "delete-instance")
	defer childSpan.End()

	err := s.slot.RemoveNetwork(childCtx, tracer)
	if err != nil {
		errMsg := fmt.Errorf("cannot remove network when destroying task: %w", err)
		telemetry.ReportCriticalError(childCtx, errMsg)
	} else {
		telemetry.ReportEvent(childCtx, "removed network")
	}

	err = dns.Remove(sandboxID)
	if err != nil {
		errMsg := fmt.Errorf("error removing env instance to etc hosts: %w", err)
		telemetry.ReportCriticalError(childCtx, errMsg)
	} else {
		telemetry.ReportEvent(childCtx, "removed env instance to etc hosts")
	}

	err = s.files.Cleanup(childCtx, tracer)
	if err != nil {
		errMsg := fmt.Errorf("failed to delete instance files: %w", err)
		telemetry.ReportCriticalError(childCtx, errMsg)
	} else {
		telemetry.ReportEvent(childCtx, "deleted instance files")
	}

	err = s.slot.Release(childCtx, tracer, consul)
	if err != nil {
		errMsg := fmt.Errorf("failed to release slot: %w", err)
		telemetry.ReportCriticalError(childCtx, errMsg)
	} else {
		telemetry.ReportEvent(childCtx, "released slot")
	}
}

func (s *Sandbox) Wait(ctx context.Context, tracer trace.Tracer) (err error) {
	defer s.Stop(ctx, tracer)

	if s.uffd != nil {
		go func() {
			err := s.uffd.wait()
			fmt.Printf("uffd wait error: %v", err)
		}()
	}

	return s.fc.wait()
}

func (s *Sandbox) Stop(ctx context.Context, tracer trace.Tracer) {
	childCtx, childSpan := tracer.Start(ctx, "stop-sandbox", trace.WithAttributes())
	defer childSpan.End()

	s.fc.stop(childCtx, tracer)

	if s.uffd != nil {
		// Wait until we stop uffd if it exists
		time.Sleep(1 * time.Second)

		s.uffd.stop(childCtx, tracer)
	}
}

func (s *Sandbox) SlotIdx() int {
	return s.slot.SlotIdx
}

func (s *Sandbox) FcPid() int {
	return s.fc.pid
}

func (s *Sandbox) UffdPid() *int {
	if s.uffd == nil {
		return nil
	}

	return &s.uffd.pid
}<|MERGE_RESOLUTION|>--- conflicted
+++ resolved
@@ -9,17 +9,14 @@
 	"path/filepath"
 	"time"
 
-	"go.opentelemetry.io/otel/trace"
-
-<<<<<<< HEAD
 	"github.com/e2b-dev/infra/packages/orchestrator/internal/dns"
-=======
 	"github.com/e2b-dev/infra/packages/orchestrator/internal/pool"
->>>>>>> 703da3b2
 	"github.com/e2b-dev/infra/packages/shared/pkg/consts"
 	"github.com/e2b-dev/infra/packages/shared/pkg/grpc/orchestrator"
 	"github.com/e2b-dev/infra/packages/shared/pkg/telemetry"
+
 	consul "github.com/hashicorp/consul/api"
+	"go.opentelemetry.io/otel/trace"
 )
 
 const (
@@ -64,12 +61,8 @@
 	ctx context.Context,
 	tracer trace.Tracer,
 	consul *consul.Client,
-<<<<<<< HEAD
 	dns *dns.DNS,
-=======
-	dns *DNS,
 	networkPool *pool.Pool[*IPSlot],
->>>>>>> 703da3b2
 	config *orchestrator.SandboxConfig,
 	traceID string,
 ) (*Sandbox, error) {
@@ -82,28 +75,7 @@
 	telemetry.ReportEvent(childCtx, "reserved ip slot")
 	networkSpan.End()
 
-	_, dnsSpan := tracer.Start(ctx, "setup-dns")
-	err := dns.Add(ips, config.SandboxID)
-	if err != nil {
-		errMsg := fmt.Errorf("failed to add DNS record: %w", err)
-		telemetry.ReportCriticalError(childCtx, errMsg)
-
-		return nil, errMsg
-	}
-	telemetry.ReportEvent(childCtx, "added DNS record")
-	dnsSpan.End()
-
-	defer func() {
-		if err != nil {
-			err := dns.Remove(config.SandboxID)
-			if err != nil {
-				errMsg := fmt.Errorf("error removing env instance to etc hosts: %w", err)
-				telemetry.ReportCriticalError(childCtx, errMsg)
-			} else {
-				telemetry.ReportEvent(childCtx, "removed env instance to etc hosts")
-			}
-		}
-	}()
+	var err error
 
 	defer func() {
 		if err != nil {
@@ -258,6 +230,9 @@
 
 	instance.StartedAt = time.Now()
 
+	dns.Add(config.SandboxID, ips.HostIP())
+	telemetry.ReportEvent(childCtx, "added DNS record")
+
 	return instance, nil
 }
 
@@ -307,30 +282,21 @@
 	ctx context.Context,
 	tracer trace.Tracer,
 	consul *consul.Client,
-<<<<<<< HEAD
 	dns *dns.DNS,
-=======
-	dns *DNS,
 	sandboxID string,
->>>>>>> 703da3b2
 ) {
 	childCtx, childSpan := tracer.Start(ctx, "delete-instance")
 	defer childSpan.End()
 
+	dns.Remove(sandboxID)
+	telemetry.ReportEvent(childCtx, "removed env instance to etc hosts")
+
 	err := s.slot.RemoveNetwork(childCtx, tracer)
 	if err != nil {
 		errMsg := fmt.Errorf("cannot remove network when destroying task: %w", err)
 		telemetry.ReportCriticalError(childCtx, errMsg)
 	} else {
 		telemetry.ReportEvent(childCtx, "removed network")
-	}
-
-	err = dns.Remove(sandboxID)
-	if err != nil {
-		errMsg := fmt.Errorf("error removing env instance to etc hosts: %w", err)
-		telemetry.ReportCriticalError(childCtx, errMsg)
-	} else {
-		telemetry.ReportEvent(childCtx, "removed env instance to etc hosts")
 	}
 
 	err = s.files.Cleanup(childCtx, tracer)
