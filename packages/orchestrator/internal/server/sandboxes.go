package server

import (
	"context"
	"errors"
	"fmt"
	"log"
	"os"
	"sync"

	"go.opentelemetry.io/otel/attribute"
	"golang.org/x/sync/semaphore"
	"google.golang.org/grpc/codes"
	"google.golang.org/grpc/status"
	"google.golang.org/protobuf/types/known/emptypb"
	"google.golang.org/protobuf/types/known/timestamppb"

	"github.com/e2b-dev/infra/packages/orchestrator/internal/consul"
	"github.com/e2b-dev/infra/packages/orchestrator/internal/sandbox"
	"github.com/e2b-dev/infra/packages/orchestrator/internal/sandbox/build"
	"github.com/e2b-dev/infra/packages/shared/pkg/grpc/orchestrator"
	"github.com/e2b-dev/infra/packages/shared/pkg/logs"
	"github.com/e2b-dev/infra/packages/shared/pkg/storage"
	"github.com/e2b-dev/infra/packages/shared/pkg/telemetry"
)

const maxParalellSnapshotting = 8

func (s *server) Create(ctx context.Context, req *orchestrator.SandboxCreateRequest) (*orchestrator.SandboxCreateResponse, error) {
	childCtx, childSpan := s.tracer.Start(ctx, "sandbox-create")
	defer childSpan.End()

	childSpan.SetAttributes(
		attribute.String("template.id", req.Sandbox.TemplateId),
		attribute.String("kernel.version", req.Sandbox.KernelVersion),
		attribute.String("sandbox.id", req.Sandbox.SandboxId),
		attribute.String("client.id", consul.ClientID),
		attribute.String("envd.version", req.Sandbox.EnvdVersion),
	)

	logger := logs.NewSandboxLogger(
		req.Sandbox.SandboxId,
		req.Sandbox.TemplateId,
		req.Sandbox.TeamId,
		req.Sandbox.Vcpu,
		req.Sandbox.RamMb,
		false,
	)

	sbx, cleanup, err := sandbox.NewSandbox(
		childCtx,
		s.tracer,
		s.dns,
		s.networkPool,
		s.templateCache,
		req.Sandbox,
		childSpan.SpanContext().TraceID().String(),
		req.StartTime.AsTime(),
		req.EndTime.AsTime(),
		logger,
		req.Sandbox.Snapshot,
		req.Sandbox.BaseTemplateId,
	)
	if err != nil {
		log.Printf("failed to create sandbox -> clean up: %v", err)
		cleanupErr := cleanup.Run()

		errMsg := fmt.Errorf("failed to create sandbox: %w", errors.Join(err, context.Cause(ctx), cleanupErr))
		telemetry.ReportCriticalError(ctx, errMsg)

		return nil, status.New(codes.Internal, errMsg.Error()).Err()
	}

	s.sandboxes.Insert(req.Sandbox.SandboxId, sbx)

	go func() {
		waitErr := sbx.Wait()
		if waitErr != nil {
			fmt.Fprintf(os.Stderr, "failed to wait for Sandbox: %v\n", waitErr)
		}

		cleanupErr := cleanup.Run()
		if cleanupErr != nil {
			fmt.Fprintf(os.Stderr, "failed to cleanup Sandbox: %v\n", cleanupErr)
		}

		s.sandboxes.Remove(req.Sandbox.SandboxId)

		logger.Infof("Sandbox killed")
	}()

	return &orchestrator.SandboxCreateResponse{
		ClientId: consul.ClientID,
	}, nil
}

func (s *server) Update(ctx context.Context, req *orchestrator.SandboxUpdateRequest) (*emptypb.Empty, error) {
	_, childSpan := s.tracer.Start(ctx, "sandbox-update")
	defer childSpan.End()

	childSpan.SetAttributes(
		attribute.String("sandbox.id", req.SandboxId),
		attribute.String("client.id", consul.ClientID),
	)

	item, ok := s.sandboxes.Get(req.SandboxId)
	if !ok {
		errMsg := fmt.Errorf("sandbox not found")
		telemetry.ReportError(ctx, errMsg)

		return nil, status.New(codes.NotFound, errMsg.Error()).Err()
	}

	item.EndAt = req.EndTime.AsTime()

	return &emptypb.Empty{}, nil
}

func (s *server) List(ctx context.Context, _ *emptypb.Empty) (*orchestrator.SandboxListResponse, error) {
	_, childSpan := s.tracer.Start(ctx, "sandbox-list")
	defer childSpan.End()

	items := s.sandboxes.Items()

	sandboxes := make([]*orchestrator.RunningSandbox, 0, len(items))

	for _, sbx := range items {
		if sbx == nil {
			continue
		}

		if sbx.Config == nil {
			continue
		}

		sandboxes = append(sandboxes, &orchestrator.RunningSandbox{
			Config:    sbx.Config,
			ClientId:  consul.ClientID,
			StartTime: timestamppb.New(sbx.StartedAt),
			EndTime:   timestamppb.New(sbx.EndAt),
		})
	}

	return &orchestrator.SandboxListResponse{
		Sandboxes: sandboxes,
	}, nil
}

func (s *server) Delete(ctx context.Context, in *orchestrator.SandboxDeleteRequest) (*emptypb.Empty, error) {
	_, childSpan := s.tracer.Start(ctx, "sandbox-delete")
	defer childSpan.End()

	childSpan.SetAttributes(
		attribute.String("sandbox.id", in.SandboxId),
		attribute.String("client.id", consul.ClientID),
	)

	sbx, ok := s.sandboxes.Get(in.SandboxId)
	if !ok {
		errMsg := fmt.Errorf("sandbox '%s' not found", in.SandboxId)
		telemetry.ReportError(ctx, errMsg)

		return nil, status.New(codes.NotFound, errMsg.Error()).Err()
	}

<<<<<<< HEAD
	// Check health metrics before stopping the sandbox
=======
	// Don't allow connecting to the sandbox anymore.
	s.dns.Remove(in.SandboxId, sbx.Slot.HostIP())

	// Remove the sandbox from the cache to prevent loading it again in API during the time the instance is stopping.
	// Old comment:
	// 	Ensure the sandbox is removed from cache.
	// 	Ideally we would rely only on the goroutine defer.
	s.sandboxes.Remove(in.SandboxId)

>>>>>>> 501c1d31
	sbx.Healthcheck(ctx, true)
	sbx.LogMetrics(ctx)

	err := sbx.Stop()
	if err != nil {
		fmt.Fprintf(os.Stderr, "error stopping sandbox '%s': %v\n", in.SandboxId, err)
	}

	return &emptypb.Empty{}, nil
}

var pauseQueue = semaphore.NewWeighted(maxParalellSnapshotting)

func (s *server) Pause(ctx context.Context, in *orchestrator.SandboxPauseRequest) (*emptypb.Empty, error) {
	_, childSpan := s.tracer.Start(ctx, "sandbox-pause")
	defer childSpan.End()

	err := pauseQueue.Acquire(ctx, 1)
	if err != nil {
		return nil, status.New(codes.ResourceExhausted, err.Error()).Err()
	}

	releaseOnce := sync.OnceFunc(func() {
		pauseQueue.Release(1)
	})

	defer releaseOnce()

	s.pauseMu.Lock()

	sbx, ok := s.sandboxes.Get(in.SandboxId)
	if !ok {
		s.pauseMu.Unlock()

		return nil, status.New(codes.NotFound, "sandbox not found").Err()
	}

	s.dns.Remove(in.SandboxId, sbx.Slot.HostIP())
	s.sandboxes.Remove(in.SandboxId)

	s.pauseMu.Unlock()

	snapshotTemplateFiles, err := storage.NewTemplateFiles(
		in.TemplateId,
		in.BuildId,
		sbx.Config.KernelVersion,
		sbx.Config.FirecrackerVersion,
		sbx.Config.HugePages,
	).NewTemplateCacheFiles()
	if err != nil {
		return nil, status.New(codes.Internal, err.Error()).Err()
	}

	defer func() {
		// sbx.Stop sometimes blocks for several seconds,
		// so we don't want to block the request and do the cleanup in a goroutine after we already removed sandbox from cache and DNS.
		go func() {
			err := sbx.Stop()
			if err != nil {
				fmt.Fprintf(os.Stderr, "error stopping sandbox after snapshot '%s': %v\n", in.SandboxId, err)
			}
		}()
	}()

	err = os.MkdirAll(snapshotTemplateFiles.CacheDir(), 0o755)
	if err != nil {
		fmt.Fprintf(os.Stderr, "error creating sandbox cache dir '%s': %v\n", snapshotTemplateFiles.CacheDir(), err)

		return nil, status.New(codes.Internal, err.Error()).Err()
	}

	snapshot, err := sbx.Snapshot(ctx, snapshotTemplateFiles, releaseOnce)
	if err != nil {
		fmt.Fprintf(os.Stderr, "error snapshotting sandbox '%s': %v\n", in.SandboxId, err)

		return nil, status.New(codes.Internal, err.Error()).Err()
	}

	err = s.templateCache.AddSnapshot(
		snapshotTemplateFiles.TemplateId,
		snapshotTemplateFiles.BuildId,
		snapshotTemplateFiles.KernelVersion,
		snapshotTemplateFiles.FirecrackerVersion,
		snapshotTemplateFiles.Hugepages(),
		snapshot.MemfileDiffHeader,
		snapshot.RootfsDiffHeader,
		snapshot.Snapfile,
		snapshot.MemfileDiff,
		snapshot.RootfsDiff,
	)
	if err != nil {
		return nil, status.New(codes.Internal, err.Error()).Err()
	}

	go func() {
		var memfilePath *string

		switch r := snapshot.MemfileDiff.(type) {
		case *build.NoDiff:
			break
		default:
			memfileLocalPath, err := r.CachePath()
			if err != nil {
				fmt.Fprintf(os.Stderr, "error getting memfile diff path: %v\n", err)

				return
			}

			memfilePath = &memfileLocalPath
		}

		var rootfsPath *string

		switch r := snapshot.RootfsDiff.(type) {
		case *build.NoDiff:
			break
		default:
			rootfsLocalPath, err := r.CachePath()
			if err != nil {
				fmt.Fprintf(os.Stderr, "error getting rootfs diff path: %v\n", err)

				return
			}

			rootfsPath = &rootfsLocalPath
		}

		b := storage.NewTemplateBuild(
			snapshot.MemfileDiffHeader,
			snapshot.RootfsDiffHeader,
			snapshotTemplateFiles.TemplateFiles,
		)

		err = <-b.Upload(
			context.Background(),
			snapshotTemplateFiles.CacheSnapfilePath(),
			memfilePath,
			rootfsPath,
		)
		if err != nil {
			fmt.Fprintf(os.Stderr, "error uploading sandbox snapshot '%s': %v\n", in.SandboxId, err)

			return
		}
	}()

	return &emptypb.Empty{}, nil
}<|MERGE_RESOLUTION|>--- conflicted
+++ resolved
@@ -163,9 +163,6 @@
 		return nil, status.New(codes.NotFound, errMsg.Error()).Err()
 	}
 
-<<<<<<< HEAD
-	// Check health metrics before stopping the sandbox
-=======
 	// Don't allow connecting to the sandbox anymore.
 	s.dns.Remove(in.SandboxId, sbx.Slot.HostIP())
 
@@ -175,7 +172,16 @@
 	// 	Ideally we would rely only on the goroutine defer.
 	s.sandboxes.Remove(in.SandboxId)
 
->>>>>>> 501c1d31
+	// Don't allow connecting to the sandbox anymore.
+	s.dns.Remove(in.SandboxId, sbx.Slot.HostIP())
+
+	// Remove the sandbox from the cache to prevent loading it again in API during the time the instance is stopping.
+	// Old comment:
+	// 	Ensure the sandbox is removed from cache.
+	// 	Ideally we would rely only on the goroutine defer.
+	s.sandboxes.Remove(in.SandboxId)
+
+	// Check health metrics before stopping the sandbox
 	sbx.Healthcheck(ctx, true)
 	sbx.LogMetrics(ctx)
 
