--- conflicted
+++ resolved
@@ -1,13 +1,14 @@
 package handlers
 
 import (
-	"cloud.google.com/go/storage"
 	"context"
 	"fmt"
 	"net/http"
 	"os"
 	"sync"
 	"time"
+
+	"cloud.google.com/go/storage"
 
 	"github.com/e2b-dev/api/packages/api/internal/api"
 	"github.com/e2b-dev/api/packages/api/internal/db"
@@ -27,7 +28,6 @@
 	NextId       int64
 	Lock         sync.Mutex
 	tracer       trace.Tracer
-	templates    *[]string
 	cloudStorage *cloudStorage
 }
 
@@ -94,23 +94,13 @@
 	}
 
 	return &APIStore{
-<<<<<<< HEAD
 		nomad:        nomadClient,
 		supabase:     supabaseClient,
 		NextId:       1000,
 		cache:        cache,
 		tracer:       tracer,
-		templates:    templates,
 		posthog:      posthogClient,
 		cloudStorage: cStorage,
-=======
-		nomad:    nomadClient,
-		supabase: supabaseClient,
-		NextId:   1000,
-		cache:    cache,
-		tracer:   tracer,
-		posthog:  posthogClient,
->>>>>>> 96b73913
 	}
 }
 
