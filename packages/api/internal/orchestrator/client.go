--- conflicted
+++ resolved
@@ -52,12 +52,8 @@
 		Client:         client,
 		buildCache:     buildCache,
 		sbxsInProgress: make(map[string]*sbxInProgress),
-<<<<<<< HEAD
-		status:         api.NodeStatusReady,
-=======
 		Status:         api.NodeStatusReady,
 		Info:           node,
->>>>>>> 7d4a09b6
 	}
 
 	o.nodes[n.Info.ID] = n
