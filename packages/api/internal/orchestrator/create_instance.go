package orchestrator

import (
	"context"
	_ "embed"
	"fmt"
	"log"
	"time"

	"go.opentelemetry.io/otel/attribute"
	"google.golang.org/grpc/connectivity"
	"google.golang.org/protobuf/types/known/timestamppb"

	"github.com/e2b-dev/infra/packages/api/internal/api"
	authcache "github.com/e2b-dev/infra/packages/api/internal/cache/auth"
	"github.com/e2b-dev/infra/packages/api/internal/cache/instance"
	"github.com/e2b-dev/infra/packages/api/internal/sandbox"
	"github.com/e2b-dev/infra/packages/api/internal/utils"
	"github.com/e2b-dev/infra/packages/shared/pkg/grpc/orchestrator"
	"github.com/e2b-dev/infra/packages/shared/pkg/logs"
	"github.com/e2b-dev/infra/packages/shared/pkg/models"
	"github.com/e2b-dev/infra/packages/shared/pkg/telemetry"
)

func (o *Orchestrator) CreateSandbox(
	ctx context.Context,
	sandboxID,
	alias string,
	team authcache.AuthTeamInfo,
	build *models.EnvBuild,
	metadata,
	envVars map[string]string,
	startTime time.Time,
	endTime time.Time,
	timeout time.Duration,
	logger *logs.SandboxLogger,
	isResume bool,
	clientID *string,
	baseTemplateID string,
) (*api.Sandbox, error) {
	childCtx, childSpan := o.tracer.Start(ctx, "create-sandbox")
	defer childSpan.End()

	// // Check if team has reached max instances
	// err, releaseTeamSandboxReservation := o.instanceCache.Reserve(sandboxID, teamID, maxInstancesPerTeam)
	// if err != nil {
	// 	errMsg := fmt.Errorf("team '%s' has reached the maximum number of instances (%d)", teamID, maxInstancesPerTeam)
	// 	telemetry.ReportCriticalError(ctx, fmt.Errorf("%w (error: %w)", errMsg, err))
	//
	// 	return nil, fmt.Errorf(
	// 		"you have reached the maximum number of concurrent E2B sandboxes (%d). If you need more, "+
	// 			"please contact us at 'https://e2b.dev/docs/getting-help'", maxInstancesPerTeam)
	// }
	//
	// telemetry.ReportEvent(childCtx, "Reserved sandbox for team")
	// defer releaseTeamSandboxReservation()

	features, err := sandbox.NewVersionInfo(build.FirecrackerVersion)
	if err != nil {
		errMsg := fmt.Errorf("failed to get features for firecracker version '%s': %w", build.FirecrackerVersion, err)

		return nil, errMsg
	}

	telemetry.ReportEvent(childCtx, "Got FC version info")

	sbxRequest := &orchestrator.SandboxCreateRequest{
		Sandbox: &orchestrator.SandboxConfig{
			BaseTemplateId:     baseTemplateID,
			TemplateId:         *build.EnvID,
			Alias:              &alias,
			TeamId:             team.Team.ID.String(),
			BuildId:            build.ID.String(),
			SandboxId:          sandboxID,
			KernelVersion:      build.KernelVersion,
			FirecrackerVersion: build.FirecrackerVersion,
			EnvdVersion:        *build.EnvdVersion,
			Metadata:           metadata,
			EnvVars:            envVars,
			MaxSandboxLength:   team.Tier.MaxLengthHours,
			HugePages:          features.HasHugePages(),
			RamMb:              build.RAMMB,
			Vcpu:               build.Vcpu,
			Snapshot:           isResume,
		},
		StartTime: timestamppb.New(startTime),
		EndTime:   timestamppb.New(endTime),
	}

	var node *Node

	for {
		if isResume && clientID != nil {
			telemetry.ReportEvent(childCtx, "Placing sandbox on the node where the snapshot was taken")

			snapshotNode, ok := o.nodes[*clientID]
			if !ok {
				return nil, fmt.Errorf("failed to find a node to place sandbox on")
			}

			node = snapshotNode
		} else {
			node, err = o.getLeastBusyNode(childCtx)
			if err != nil {
				errMsg := fmt.Errorf("failed to get least busy node: %w", err)
				telemetry.ReportError(childCtx, errMsg)

				return nil, errMsg
			}
		}

		// To creating a lot of sandboxes at once on the same node
		node.sbxsInProgress[sandboxID] = &sbxInProgress{
			MiBMemory: build.RAMMB,
			CPUs:      build.Vcpu,
		}

		_, err = node.Client.Sandbox.Create(ctx, sbxRequest)
		// The request is done, we will either add it to the cache or remove it from the node

		if err == nil {
			// The sandbox was created successfully
			break
		}

		err = utils.UnwrapGRPCError(err)
		if err != nil {
			delete(node.sbxsInProgress, sandboxID)
			if node.Client.connection.GetState() != connectivity.Ready {
				// If the connection is not ready, we should remove the node from the list
				delete(o.nodes, node.Info.ID)
			} else {
				log.Printf("failed to create sandbox on node '%s': %v", node.Info.ID, err)

				return nil, fmt.Errorf("failed to create a new sandbox, if the problem persists, contact us")
			}
		}

		// The node is not available, try again with another node
	}

	// The build should be cached on the node now
	node.InsertBuild(build.ID.String())

	// The sandbox was created successfully, the resources will be counted in cache
	defer delete(node.sbxsInProgress, sandboxID)

	telemetry.SetAttributes(childCtx, attribute.String("node.id", node.Info.ID))
	telemetry.ReportEvent(childCtx, "Created sandbox")

	sbx := api.Sandbox{
		ClientID:    node.Info.ID,
		SandboxID:   sandboxID,
		TemplateID:  *build.EnvID,
		Alias:       &alias,
		EnvdVersion: *build.EnvdVersion,
	}

	// This is to compensate for the time it takes to start the instance
	// Otherwise it could cause the instance to expire before user has a chance to use it
	startTime = time.Now()
	endTime = startTime.Add(timeout)

	instanceInfo := instance.InstanceInfo{
<<<<<<< HEAD
		Logger:             logger,
		StartTime:          startTime,
		EndTime:            endTime,
		Instance:           &sbx,
		BuildID:            &build.ID,
		TeamID:             &team.Team.ID,
		Metadata:           metadata,
		VCpu:               build.Vcpu,
		RamMB:              build.RAMMB,
		TotalDiskSizeMB:    *build.TotalDiskSizeMB,
		KernelVersion:      build.KernelVersion,
		FirecrackerVersion: build.FirecrackerVersion,
		EnvdVersion:        *build.EnvdVersion,
		MaxInstanceLength:  time.Duration(team.Tier.MaxLengthHours) * time.Hour,
=======
		Logger:            logger,
		StartTime:         startTime,
		EndTime:           endTime,
		Instance:          &sbx,
		BuildID:           &build.ID,
		TeamID:            &teamID,
		Metadata:          metadata,
		VCpu:              build.Vcpu,
		RamMB:             build.RAMMB,
		MaxInstanceLength: time.Duration(maxInstanceLengthHours) * time.Hour,
		Node:              node.Info,
>>>>>>> 7d4a09b6
	}

	cacheErr := o.instanceCache.Add(instanceInfo, true)
	if cacheErr != nil {
		errMsg := fmt.Errorf("error when adding instance to cache: %w", cacheErr)
		telemetry.ReportError(ctx, errMsg)

		deleted := o.DeleteInstance(childCtx, sbx.SandboxID)
		if !deleted {
			telemetry.ReportEvent(ctx, "instance wasn't found in cache when deleting")
		}

		return nil, errMsg
	}

	return &sbx, nil
}

func (o *Orchestrator) getLeastBusyNode(ctx context.Context) (leastBusyNode *Node, err error) {
	childCtx, childSpan := o.tracer.Start(ctx, "get-least-busy-node")
	defer childSpan.End()

	for {
		if childCtx.Err() != nil {
			return nil, fmt.Errorf("context was canceled")
		}

		// TODO: Incorporate the node's cached builds and total resources into the decision
		for _, node := range o.nodes {
			// To prevent overloading the node
			if len(node.sbxsInProgress) > 3 || node.Status() != api.NodeStatusReady {
				continue
			}

			cpuUsage := int64(0)
			for _, sbx := range node.sbxsInProgress {
				cpuUsage += sbx.CPUs
			}

			if leastBusyNode == nil || (node.CPUUsage+cpuUsage) < leastBusyNode.CPUUsage {
				leastBusyNode = node
			}
		}

		if leastBusyNode != nil {
			return leastBusyNode, nil
		}

		// If no node is available, wait for a bit
		time.Sleep(10 * time.Millisecond)
	}
}<|MERGE_RESOLUTION|>--- conflicted
+++ resolved
@@ -162,7 +162,6 @@
 	endTime = startTime.Add(timeout)
 
 	instanceInfo := instance.InstanceInfo{
-<<<<<<< HEAD
 		Logger:             logger,
 		StartTime:          startTime,
 		EndTime:            endTime,
@@ -177,19 +176,7 @@
 		FirecrackerVersion: build.FirecrackerVersion,
 		EnvdVersion:        *build.EnvdVersion,
 		MaxInstanceLength:  time.Duration(team.Tier.MaxLengthHours) * time.Hour,
-=======
-		Logger:            logger,
-		StartTime:         startTime,
-		EndTime:           endTime,
-		Instance:          &sbx,
-		BuildID:           &build.ID,
-		TeamID:            &teamID,
-		Metadata:          metadata,
-		VCpu:              build.Vcpu,
-		RamMB:             build.RAMMB,
-		MaxInstanceLength: time.Duration(maxInstanceLengthHours) * time.Hour,
-		Node:              node.Info,
->>>>>>> 7d4a09b6
+		Node:               node.Info,
 	}
 
 	cacheErr := o.instanceCache.Add(instanceInfo, true)
