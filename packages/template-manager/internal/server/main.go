package server

import (
	"context"
<<<<<<< HEAD
=======
	"log"
	"time"
>>>>>>> f84909f0

	artifactregistry "cloud.google.com/go/artifactregistry/apiv1"
	"github.com/docker/docker/client"
	docker "github.com/fsouza/go-dockerclient"
	grpc_zap "github.com/grpc-ecosystem/go-grpc-middleware/logging/zap"
	"github.com/grpc-ecosystem/go-grpc-middleware/v2/interceptors/recovery"
	"go.opentelemetry.io/contrib/instrumentation/google.golang.org/grpc/otelgrpc"
	"go.opentelemetry.io/otel"
	"go.opentelemetry.io/otel/trace"
	"go.uber.org/zap"
	"google.golang.org/grpc"
	"google.golang.org/grpc/health"
	"google.golang.org/grpc/health/grpc_health_v1"
	"google.golang.org/grpc/keepalive"

	e2bgrpc "github.com/e2b-dev/infra/packages/shared/pkg/grpc"
	templatemanager "github.com/e2b-dev/infra/packages/shared/pkg/grpc/template-manager"
	l "github.com/e2b-dev/infra/packages/shared/pkg/logger"
	"github.com/e2b-dev/infra/packages/template-manager/internal/constants"
	"github.com/e2b-dev/infra/packages/template-manager/internal/template"
)

type serverStore struct {
	templatemanager.UnimplementedTemplateServiceServer
	server             *grpc.Server
	tracer             trace.Tracer
	dockerClient       *client.Client
	legacyDockerClient *docker.Client
	artifactRegistry   *artifactregistry.Client
	templateStorage    *template.Storage
}

func New(logger *zap.Logger) *grpc.Server {
	ctx := context.Background()
	logger.Info("Initializing template manager")

	opts := []grpc_zap.Option{l.WithoutHealthCheck(), grpc_zap.WithLevels(grpc_zap.DefaultCodeToLevel)}

	s := grpc.NewServer(
		grpc.KeepaliveEnforcementPolicy(keepalive.EnforcementPolicy{
			MinTime:             5 * time.Second, // Minimum time between pings from client
			PermitWithoutStream: true,            // Allow pings even when no active streams
		}),
		grpc.KeepaliveParams(keepalive.ServerParameters{
			Time:    15 * time.Second, // Server sends keepalive pings every 15s
			Timeout: 5 * time.Second,  // Wait 5s for response before considering dead
		}),
		grpc.StatsHandler(e2bgrpc.NewStatsWrapper(otelgrpc.NewServerHandler())),
		grpc.ChainUnaryInterceptor(
			grpc_zap.UnaryServerInterceptor(logger, opts...),
			recovery.UnaryServerInterceptor(),
		),
	)
	dockerClient, err := client.NewClientWithOpts(client.FromEnv)
	if err != nil {
		panic(err)
	}

	legacyClient, err := docker.NewClientFromEnv()
	if err != nil {
		panic(err)
	}

	artifactRegistry, err := artifactregistry.NewClient(ctx)
	if err != nil {
		panic(err)
	}

	templateStorage := template.NewStorage(ctx)

	templatemanager.RegisterTemplateServiceServer(s, &serverStore{
		tracer:             otel.Tracer(constants.ServiceName),
		dockerClient:       dockerClient,
		legacyDockerClient: legacyClient,
		artifactRegistry:   artifactRegistry,
		templateStorage:    templateStorage,
	})

	grpc_health_v1.RegisterHealthServer(s, health.NewServer())
	return s
}<|MERGE_RESOLUTION|>--- conflicted
+++ resolved
@@ -2,11 +2,7 @@
 
 import (
 	"context"
-<<<<<<< HEAD
-=======
-	"log"
 	"time"
->>>>>>> f84909f0
 
 	artifactregistry "cloud.google.com/go/artifactregistry/apiv1"
 	"github.com/docker/docker/client"
