import {
  useEffect,
  useState,
  useCallback,
} from 'react'

import {
  Devbook,
  DevbookStatus,
  Env,
  FS,
  Config,
} from '../core'

/**
 * Options passed to the {@link useDevbook} hook.
 */
export interface Opts {
  /**
   * Environment that this Devbook should use.
<<<<<<< HEAD
   *
   * This affects which runtime (NodeJS, etc.,...) will be available and used in the {@link State.runCode} function.
=======
   * 
   * This affects which runtime (NodeJS, etc.,...) will be available and used in the {@link State.runCmd} function.
>>>>>>> 2c22af35
   *
   * {@link useDevbook} hooks with different environments are isolated - each has their own filesystem and process namespace.
   */
  env: Env
  /**
   * If this value is true then this Devbook will print detailed logs.
   */
  debug?: boolean
  /**
   * Port number used for composing the {@link State.url} returned from this hook
   * that allows connecting to a port on the environment defined by the {@link Opts.env} in the {@link useDevbook} parameters.
   */
  port?: number


  /**
   * Devbook config required to correctly start your Devbook VMs.
   */
  config: Config
}

/**
 * Object returned from the {@link useDevbook} hook.
 */
export interface State {
  /**
<<<<<<< HEAD
   * Stderr from the last code or command run with {@link State.runCode} or {@link State.runCmd}.
   *
   * This array is reset when you call {@link State.runCode} or {@link State.runCmd}.
   */
  stderr: string[]
  /**
   * Stdout from the last code or command run with {@link State.runCode} or {@link State.runCmd}.
   *
   * This array is reset when you call {@link State.runCode} or {@link State.runCmd}.
=======
   * Stderr from the last command run with {@link State.runCmd}.
   * 
   * This array is reset when you call {@link State.runCmd}.
   */
  stderr: string[]
  /**
   * Stdout from the command run with {@link State.runCmd}.
   * 
   * This array is reset when you call {@link State.runCmd}.
>>>>>>> 2c22af35
   */
  stdout: string[]
  /**
   * Current status of this Devbook's connection.
   */
  status: DevbookStatus
  /**
<<<<<<< HEAD
   * Run `code` in the VM using the runtime you passed to this {@link useDevbook} hook as the `env`({@link Env}) parameter.
   *
   * This Devbook's VM shares filesystem and process namespace with other Devbooks that were created by passing the same `env`({@link Env}) to the {@link useDevbook} hooks.
   *
   * @param code Code to run
   */
  runCode: (code: string) => void
  /**
=======
>>>>>>> 2c22af35
   * Run `command` in the VM.
   *
   * This Devbook's VM shares filesystem and process namespace with other Devbooks that were created by passing the same `env`({@link Env}) to the {@link useDevbook} hooks.
   *
   * @param command Command to run
   */
  runCmd: (command: string) => void
  /**
   * Use this for accessing and manipulating this Devbook's VM's filesystem.
   */
  fs?: FS
  /**
   * URL address that allows you to connect to a port ({@link Opts.port})
   * on the environment defined by the {@link Opts.env} in the {@link useDevbook} parameters.
   */
  url?: string
}

/**
 * React hook for using {@link Devbook} inside of a component.
<<<<<<< HEAD
 *
 * This hook exposes functions for running code ({@link State.runCode}) and commands ({@link State.runCmd}) while managing
=======
 * 
 * This hook exposes functions for running commands ({@link State.runCmd}) while managing 
>>>>>>> 2c22af35
 * {@link State.stderr}, {@link State.stdout}, and {@link State.status} - reloading the component when these fields change.
 */
function useDevbook({
  env,
  debug,
  port,
  config,
}: Opts): State {
  const [devbook, setDevbook] = useState<Devbook>()

  const [status, setStatus] = useState<DevbookStatus>(DevbookStatus.Disconnected)
  const [stderr, setStderr] = useState<string[]>([])
  const [stdout, setStdout] = useState<string[]>([])
  const [url, setURL] = useState<string>()

  const runCmd = useCallback((command: string) => {
    if (!devbook) return
    setStdout([])
    setStderr([])
    devbook.runCmd(command)
  }, [devbook])




  useEffect(function initializeDevbook() {
    const devbook = new Devbook({
      debug,
      env,
      onStatusChange(status) {
        setStatus(status)
      },
      onStderr(err) {
        setStderr(s => [...s, err])
      },
      onStdout(out) {
        setStdout(s => [...s, out])
      },
      onURLChange(getURL) {
        if (port) {
          setURL(getURL(port))
        }
      },
      config,
    })

    setStdout([])
    setStderr([])
    setURL(undefined)
    setDevbook(devbook)

    return () => {
      devbook.destroy()
    }
  }, [
    env,
    debug,
    port,
  ])

  return {
    stderr,
    stdout,
    runCmd,
    status,
    fs: devbook?.fs,
    url,
  }
}

export default useDevbook<|MERGE_RESOLUTION|>--- conflicted
+++ resolved
@@ -18,13 +18,8 @@
 export interface Opts {
   /**
    * Environment that this Devbook should use.
-<<<<<<< HEAD
    *
-   * This affects which runtime (NodeJS, etc.,...) will be available and used in the {@link State.runCode} function.
-=======
-   * 
    * This affects which runtime (NodeJS, etc.,...) will be available and used in the {@link State.runCmd} function.
->>>>>>> 2c22af35
    *
    * {@link useDevbook} hooks with different environments are isolated - each has their own filesystem and process namespace.
    */
@@ -38,8 +33,6 @@
    * that allows connecting to a port on the environment defined by the {@link Opts.env} in the {@link useDevbook} parameters.
    */
   port?: number
-
-
   /**
    * Devbook config required to correctly start your Devbook VMs.
    */
@@ -51,27 +44,15 @@
  */
 export interface State {
   /**
-<<<<<<< HEAD
-   * Stderr from the last code or command run with {@link State.runCode} or {@link State.runCmd}.
+   * Stderr from the last command run with {@link State.runCmd}.
    *
-   * This array is reset when you call {@link State.runCode} or {@link State.runCmd}.
-   */
-  stderr: string[]
-  /**
-   * Stdout from the last code or command run with {@link State.runCode} or {@link State.runCmd}.
-   *
-   * This array is reset when you call {@link State.runCode} or {@link State.runCmd}.
-=======
-   * Stderr from the last command run with {@link State.runCmd}.
-   * 
    * This array is reset when you call {@link State.runCmd}.
    */
   stderr: string[]
   /**
    * Stdout from the command run with {@link State.runCmd}.
-   * 
+   *
    * This array is reset when you call {@link State.runCmd}.
->>>>>>> 2c22af35
    */
   stdout: string[]
   /**
@@ -79,17 +60,6 @@
    */
   status: DevbookStatus
   /**
-<<<<<<< HEAD
-   * Run `code` in the VM using the runtime you passed to this {@link useDevbook} hook as the `env`({@link Env}) parameter.
-   *
-   * This Devbook's VM shares filesystem and process namespace with other Devbooks that were created by passing the same `env`({@link Env}) to the {@link useDevbook} hooks.
-   *
-   * @param code Code to run
-   */
-  runCode: (code: string) => void
-  /**
-=======
->>>>>>> 2c22af35
    * Run `command` in the VM.
    *
    * This Devbook's VM shares filesystem and process namespace with other Devbooks that were created by passing the same `env`({@link Env}) to the {@link useDevbook} hooks.
@@ -110,13 +80,8 @@
 
 /**
  * React hook for using {@link Devbook} inside of a component.
-<<<<<<< HEAD
  *
- * This hook exposes functions for running code ({@link State.runCode}) and commands ({@link State.runCmd}) while managing
-=======
- * 
- * This hook exposes functions for running commands ({@link State.runCmd}) while managing 
->>>>>>> 2c22af35
+ * This hook exposes functions for running commands ({@link State.runCmd}) while managing
  * {@link State.stderr}, {@link State.stdout}, and {@link State.status} - reloading the component when these fields change.
  */
 function useDevbook({
@@ -138,9 +103,6 @@
     setStderr([])
     devbook.runCmd(command)
   }, [devbook])
-
-
-
 
   useEffect(function initializeDevbook() {
     const devbook = new Devbook({
